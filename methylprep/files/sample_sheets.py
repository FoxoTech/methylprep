# Lib
import logging
from pathlib import Path, PurePath
import pandas as pd
import re
# App
from ..models import Sample
from ..utils import get_file_object, reset_file


__all__ = ['SampleSheet', 'get_sample_sheet',  'get_sample_sheet_s3', 'find_sample_sheet', 'create_sample_sheet']


LOGGER = logging.getLogger(__name__)

REQUIRED_HEADERS = {'Sample_Name', 'Sentrix_ID', 'Sentrix_Position'}
ALT_REQUIRED_HEADERS = {'Sample_Name', 'SentrixBarcode_A', 'SentrixPosition_A'}


def get_sample_sheet(dir_path, filepath=None):
    """Generates a SampleSheet instance for a given directory of processed data.

    Arguments:
        dir_path {string or path-like} -- Base directory of the sample sheet and associated IDAT files.

    Keyword Arguments:
        filepath {string or path-like} -- path of the sample sheet file if provided, otherwise
            one will try to be found. (default: {None})

    Returns:
        [SampleSheet] -- A SampleSheet instance.
    """
    #LOGGER.info('Reading sample sheet')

    if not filepath:
        filepath = find_sample_sheet(dir_path)

    data_dir = PurePath(filepath).parent
    return SampleSheet(filepath, data_dir)


def get_sample_sheet_s3(zip_reader):
    """ reads a zipfile and considers all filenames with 'sample_sheet' but will test all csv.
    the zip_reader is an amazon S3ZipReader object capable of reading the zipfile header."""
    ext_matched = [
        file_name
        for file_name in zip_reader.file_names
        if PurePath(file_name).suffix == '.csv'
    ]

    name_matched = [
        file_name
        for file_name in ext_matched
        if 'sample_sheet' in file_name.lower()
        or 'samplesheet' in file_name.lower()
    ]

    candidates = name_matched or ext_matched
    for file_name in candidates:
        sample_sheet_obj = zip_reader.get_file(file_name)
        if SampleSheet.is_sample_sheet(sample_sheet_obj):
            data_dir = PurePath(file_name).parent
            return SampleSheet(sample_sheet_obj, data_dir)
    raise FileNotFoundError('Could not find sample sheet in s3 file.')


def find_sample_sheet(dir_path):
    """Find sample sheet file for Illumina methylation array.

    Notes:
        looks for csv files in {dir_path}.
        If more than one csv file found, returns the one
        that has "sample_sheet" or 'samplesheet' in its name.
        Otherwise, raises error.

    Arguments:
        dir_path {string or path-like} -- Base directory of the sample sheet and associated IDAT files.

    Raises:
        FileNotFoundError: [description]
        Exception: [description]

    Returns:
        [string] -- Path to sample sheet in base directory
    """
    LOGGER.info('Searching for sample_sheet in %s', dir_path)

    sample_dir = Path(dir_path)

    if not sample_dir.is_dir():
        raise FileNotFoundError(f'{dir_path} is not a valid directory path')

    csv_files = sample_dir.rglob('*.csv')
    candidates = [
        csv_file for csv_file in csv_files
        if SampleSheet.is_valid_csv(csv_file)
        and SampleSheet.is_sample_sheet(csv_file)
    ]

    num_candidates = len(candidates)

    if num_candidates == 0:
        errors = [
            {'name': csv_file.name,
            'has_headers': SampleSheet.is_valid_csv(csv_file),
            'pandas_can_open': SampleSheet.is_sample_sheet(csv_file)}
            for csv_file in csv_files
        ]
        if errors == []:
            raise FileNotFoundError(f'Could not find sample sheet.')
        else:
            raise FileNotFoundError(f'Could not find sample sheet. (candidate files: {errors})')

    if num_candidates > 1:
        name_matched = [
            file_name
            for file_name in candidates
            if 'sample_sheet' in file_name.stem.lower()
            or 'samplesheet' in file_name.stem.lower()
        ]
        if len(name_matched) == 1:
            pass
        else:
            raise Exception('Too many sample sheets were found in this directory. Move or rename redundant ones.')

    sample_sheet_file = candidates[0]
    LOGGER.info('Found sample sheet file: %s', sample_sheet_file)
    return sample_sheet_file


def create_sample_sheet(dir_path, matrix_file=False, output_file='samplesheet.csv',
    sample_type='', sample_sub_type=''):
    """Creates a samplesheet.csv file from the .IDAT files of a GEO series directory

    Arguments:
        dir_path {string or path-like} -- Base directory of the sample sheet and associated IDAT files.
        matrix_file {boolean} -- Whether or not a Series Matrix File should be searched for names. (default: {False})

        parameter | required | type | effect
        -----------------------------------------
        sample_type | optional | string | label all samples in created sheet as this type (i.e. blood, saliva, tumor cells)
        sample_sub_type | optional | string | further detail sample type for batch
        controls | optional | list of sample_names | assign all samples in controls list to be "control samples", not treatment samples.

    Note:
        Because sample_names are only generated from Matrix files, this method won't let you assign controls to samples from CLI.
        Would require all sample names be passed in from CLI as well, a pretty messy endeavor.

    Raises:
        FileNotFoundError: The directory could not be found.
    """

    sample_dir = Path(dir_path)

    if not sample_dir.is_dir():
        raise FileNotFoundError(f'{dir_path} is not a valid directory path')

    idat_files = sample_dir.glob('*Grn.idat')

    _dict = {'GSM_ID': [], 'Sample_Name': [], 'Sentrix_ID': [], 'Sentrix_Position': []}

    # additional optional columns
    addl_cols = []
    if sample_type:
        _dict['Sample_Type'] = []
        addl_cols.append('Sample_Type')
    if sample_sub_type:
        _dict['Sample_Sub_Type'] = []
        addl_cols.append('Sample_Sub_Type')

    file_name_error_msg = "This .idat file does not have the right pattern to auto-generate a sample sheet: {0}"
    for idat in idat_files:
        # split string by '/', last element is local file name
        try:
            filename = str(idat).split("/")[-1]
            split_filename = filename.split("_")

            if split_filename[0].startswith('GSM'):
                _dict['GSM_ID'].append(split_filename[0])
                _dict['Sentrix_ID'].append(split_filename[1])
                _dict['Sentrix_Position'].append(split_filename[2])
            elif len(split_filename) == 3:
                _dict['GSM_ID'].append("")
                _dict['Sentrix_ID'].append(split_filename[0])
                _dict['Sentrix_Position'].append(split_filename[1])
            else:
                raise ValueError(file_name_error_msg.format(idat))
        except:
            raise ValueError(file_name_error_msg.format(idat))

        if sample_type:
            _dict['Sample_Type'].append(sample_type)
        if sample_sub_type:
            _dict['Sample_Sub_Type'].append(sample_sub_type)

    if matrix_file:
        _dict['Sample_Name'] = sample_names_from_matrix(dir_path, _dict['GSM_ID'])
    else:
        # generate sample names
        for i in range (1, len(_dict['GSM_ID']) + 1):
            _dict['Sample_Name'].append("Sample_" + str(i))

    df = pd.DataFrame(data=_dict)
    df.to_csv(path_or_buf=(PurePath(dir_path, output_file)),index=False)

    LOGGER.info(f"[!] Created sample sheet: {dir_path}/samplesheet.csv with {len(_dict['GSM_ID'])} GSM_IDs")


def sample_names_from_matrix(dir_path, ordered_GSMs):
    """Extracts sample names from a GEO Series Matrix File and returns them in the order of the inputted GSM_IDs

    Arguments:
        dir_path {string or path-like} -- Base directory of the sample sheet and associated IDAT files.
        ordered_GSMs {list of strings} -- List of ordered GSM_IDs

    Raises:
        FileNotFoundError: The Series Matrix file could not be found

    Returns:
        [list of strings] -- Ordered Sample Names
    """

    sample_dir = Path(dir_path)
    matrix_files = sample_dir.glob('*matrix.txt')

    for f in matrix_files:
        matrix_file = f

    if f == None:
        raise FileNotFoundError('No Series Matrix file found')

    f = open(matrix_file, "r")
    line = f.readline()

    while line:
        if "!Sample_title" in line:
            # print(line)
            break
        else:
            line = f.readline()

    # in the matrix file, two consecutive lines contain quoted strings, separated by spaces with all the sample names and GSM IDs, respectively.
    unordered_Sample_Names = (re.findall(r'"(.*?)"', line))
    unordered_GSMs = (re.findall(r'"(.*?)"', f.readline()))
    GSW_to_name = dict(zip(unordered_GSMs, unordered_Sample_Names))
    ordered_Sample_Names = [GSM_to_name.get(GSM,'') for GSM in ordered_GSMs]
    return(ordered_Sample_Names)


class SampleSheet():
    """Validates and parses an Illumina sample sheet file.

    Arguments:
        filepath_or_buffer {file-like} -- the sample sheet file to parse.
        dir_path {string or path-like} -- Base directory of the sample sheet and associated IDAT files.

    Raises:
        ValueError: The sample sheet is not formatted properly or a sample cannot be found.
    """

    __data_frame = None

    def __init__(self, filepath_or_buffer, data_dir):
        self.__samples = []
        self.fields = {}
        self.renamed_fields = {}

        self.data_dir = data_dir
        self.headers = []
        self.alt_headers = None

        with get_file_object(filepath_or_buffer) as sample_sheet_file:
            self.read(sample_sheet_file)

    @staticmethod
    def is_sample_sheet(filepath_or_buffer):
        """Checks if the provided file-like object is a valid sample sheet.

        Method:
            If any row in the file contains these column names, it passes: `{0}`
            Alternatively, if all of these column names are present instead, it also passes, and processing will expect these: `{1}`

        Arguments:
            filepath_or_buffer {{file-like}} -- the sample sheet file to parse.

        Returns:
            [boolean] -- Whether the file is a valid sample sheet.
        """.format(REQUIRED_HEADERS, ALT_REQUIRED_HEADERS)
        data_frame = pd.read_csv(filepath_or_buffer, header=None, nrows=25)

        reset_file(filepath_or_buffer)

        for _, row in data_frame.iterrows():
            if REQUIRED_HEADERS.issubset(row.values):
                return True
            elif ALT_REQUIRED_HEADERS.issubset(row.values):
                return True

        return False

    @staticmethod
    def is_valid_csv(filepath_or_buffer):
        try:
            data_frame = pd.read_csv(filepath_or_buffer, header=None, nrows=25)
            return True
        except Exception:
            return False

    def get_samples(self):
        """Retrieves Sample objects from the processed sample sheet rows,
        building them if necessary."""
        if not self.__samples:
            self.build_samples()
        return self.__samples

    def get_sample(self, sample_name):
        """ scans all samples for one matching sample_name, if provided.
        If no sample_name, then it returns all samples."""
        # this isn't automatically done, but needed here to work.
        null = self.get_samples()

        candidates = [
            sample
            for sample in self.__samples
            if sample.name == sample_name
        ]
        # or    sample.GSM_ID == sample_name or
        # sample.Sample_Name == sample_name

        num_candidates = len(candidates)
        if num_candidates != 1:
            raise ValueError(f'Expected sample with name `{sample_name}`. Found {num_candidates}')

        return candidates[0]

    def build_samples(self):
        """Builds Sample objects from the processed sample sheet rows.

        Added to Sample as class_method: if the idat file is not in the same folder, (check if exists!) looks recursively for that filename and updates the data_dir for that Sample.
        """

        self.__samples = []

        logging.info('Building samples')

        for _index, row in self.__data_frame.iterrows():
            sentrix_id = row['Sentrix_ID'].strip()
            sentrix_position = row['Sentrix_Position'].strip()

            if not (sentrix_id and sentrix_position):
                continue

            sample = Sample(
                data_dir=self.data_dir,  # this assumes the .idat files are in the same folder with the samplesheet.
                sentrix_id=sentrix_id,
                sentrix_position=sentrix_position,
                **row,
            )
            if sample.renamed_fields != {}:
                self.renamed_fields.update(sample.renamed_fields)
            self.fields.update(sample.fields)
<<<<<<< HEAD

=======
            
>>>>>>> 59d86919
            self.__samples.append(sample)

    def contains_column(self, column_name):
        """ helper function to determine if sample_sheet contains a specific column, such as GSM_ID.
        SampleSheet must already have __data_frame in it."""
        if column_name in self.__data_frame:
            return True
        return False

    def read(self, sample_sheet_file):
        """Validates and reads a sample sheet file, building a DataFrame from the parsed rows.

        Method:
            It autodetects whether a sample sheet is formatted in Infinium MethylationEPIC style, or without the headers.
            Rows must contain these columns: {0}
            See https://support.illumina.com/downloads/infinium-methylationepic-sample-sheet.html for more information about file formatting.

            Format 1: First row of file contains header data.
            Format 2: header is not the first row. Header begins on the row after [Data] appears in first column.

        Dev notes:
            It loads whole file using pandas.read_csv to better handle whitespace/matching on headers.""".format(REQUIRED_HEADERS)

        LOGGER.info('Parsing sample_sheet')

        if not self.is_sample_sheet(sample_sheet_file):
            columns = ', '.join(REQUIRED_HEADERS)
            alt_columns = ', '.join(ALT_REQUIRED_HEADERS)
            raise ValueError(f'Cannot find header with values: {columns} or {alt_columns}')

        # first, parse headers and reset
        # this puts all the sample_sheet header rows into SampleSheet.headers list.
        rows_to_scan=100
        cur_line = sample_sheet_file.readline()
        while not cur_line.startswith(b'[Data]'):
            if rows_to_scan == 0:
                if self.headers == {}:
                    LOGGING.info("Finished scanning sample_sheet; did not find header info.")
                break
            raw_line = cur_line.decode()
            if raw_line:
                self.headers.append(raw_line)
            cur_line = sample_sheet_file.readline()
            rows_to_scan -= 1
        reset_file(sample_sheet_file)

        test_sheet = pd.read_csv(
            sample_sheet_file,
            header = None,  # this ensures row[0] included as data -- [this is for looking for the header]
            keep_default_na=False,
            skip_blank_lines=True,
            dtype=str,
        )
        test_sheet = test_sheet.to_dict('records')  # list of dicts
        rows_to_scan = 25 # scan first 25 rows of document
        start_row = None
        for idx,row in enumerate(test_sheet):  # header is not the first row. alt format is that header begins on row after [Data]
            if rows_to_scan == 0:
                print(f'DEBUG {cur_line} {line_bits}')
                raise ValueError('Sample sheet is invalid. Could not find start of data row, assuming there should be a [Data] row to start data, and no more than 25 preceding rows.')
            if '[Data]' in row.values():
                # Format 1 parsing: assume the header begins right after [Data]
                start_row = idx + 1
                break
            if REQUIRED_HEADERS.issubset(row.values()):
                # Format 2 parsing: no [Data] and probably first row is header.
                start_row = idx
                self.alt_headers = False
                break
            if ALT_REQUIRED_HEADERS.issubset(row.values()):
                # Format 2 parsing: no [Data] and probably first row is header.
                start_row = idx
                self.alt_headers = True
                break
            rows_to_scan -= 1
        if start_row == None:
            raise ValueError("error - did not parse header right")

        # preceding code uses `start_row` to strip out any non-data rows from sample_sheet_file before loading into dataframe.
        reset_file(sample_sheet_file)
        self.__data_frame = pd.read_csv(
            sample_sheet_file,
            header=start_row,
            keep_default_na=False,
            skip_blank_lines=True,
            dtype=str,
        )
        reset_file(sample_sheet_file)

        # rename ALT columns to standard columns in the sample_sheet dataframe now.
        if self.alt_headers:
            self.rename_alt_headers()

    def rename_alt_headers(self):
        columns = {'SentrixBarcode_A':'Sentrix_ID','SentrixPosition_A':'Sentrix_Position'}
        self.__data_frame = self.__data_frame.rename(columns=columns)
        LOGGER.info(f"Renamed SampleSheet columns {columns}")<|MERGE_RESOLUTION|>--- conflicted
+++ resolved
@@ -359,11 +359,6 @@
             if sample.renamed_fields != {}:
                 self.renamed_fields.update(sample.renamed_fields)
             self.fields.update(sample.fields)
-<<<<<<< HEAD
-
-=======
-            
->>>>>>> 59d86919
             self.__samples.append(sample)
 
     def contains_column(self, column_name):
