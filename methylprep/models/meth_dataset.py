# Lib
import logging
import pandas as pd
# App
from ..models import (
    METHYLATED_PROBE_SUBSETS,
    UNMETHYLATED_PROBE_SUBSETS,
    METHYLATED_SNP_PROBES,
    UNMETHYLATED_SNP_PROBES,
    #METHYLATED_MOUSE_PROBES,
    #UNMETHYLATED_MOUSE_PROBES
)


__all__ = ['MethylationDataset']


LOGGER = logging.getLogger(__name__)


class MethylationDataset():
    """Wrapper for a collection of methylated or unmethylated probes and their mean intensity values,
    providing common functionality for the subset of probes.

    Arguments:
        raw_dataset {RawDataset} -- A sample's RawDataset for a single well on the processed array.
        manifest {Manifest} -- The Manifest for the correlated RawDataset's array type.
        probe_subsets {list(ProbeSubset)} -- Collection of ProbeSubsets that correspond to the probe type
        (methylated or unmethylated).

    note: self.methylated.data_frame 'bg_corrected' and 'noob' values will be same under preprocess_sesame_noob,
    but different under minfi/legacy pre-v1.4.0 results. And this 'noob' will not match SampleDataContainer.dataframe
    because dye-bias correction happens later in processing.
    """
    __bg_corrected = False
    __preprocessed = False # AKA NOOB CORRECTED
    __dye_bias_corrected = False

    def __init__(self, raw_dataset, manifest, probe_subsets):
        #LOGGER.info('Preprocessing methylation dataset: %s', raw_dataset.sample)

        self.probe_subsets = probe_subsets
        self.raw_dataset = raw_dataset # __init__ uses red_idat and green_idat IdatDatasets

        self.data_frames = {
            probe_subset: self._get_subset_means(manifest, probe_subset)
            for probe_subset in probe_subsets
        }

        self.data_frame = self.build_data_frame()

    @classmethod
    def methylated(cls, raw_dataset, manifest):
        """ convenience method that feeds in a pre-defined list of methylated CpG locii probes """
        return cls(raw_dataset, manifest, METHYLATED_PROBE_SUBSETS)

    @classmethod
    def unmethylated(cls, raw_dataset, manifest):
        """ convenience method that feeds in a pre-defined list of UNmethylated CpG locii probes """
        return cls(raw_dataset, manifest, UNMETHYLATED_PROBE_SUBSETS)

    @classmethod
    def snp_methylated(cls, raw_dataset, manifest):
        """ convenience method that feeds in a pre-defined list of methylated Snp locii probes """
        return cls(raw_dataset, manifest, METHYLATED_SNP_PROBES)

    @classmethod
    def snp_unmethylated(cls, raw_dataset, manifest):
        """ convenience method that feeds in a pre-defined list of UNmethylated Snp locii probes """
        return cls(raw_dataset, manifest, UNMETHYLATED_SNP_PROBES)

    def build_data_frame(self):
        return pd.concat(self.data_frames.values())

    def _get_subset_means(self, manifest, probe_subset):
        """ nearly the same as raw_data.get_subset_means, but this index is IlmnID and raw_data index is illumina_id."""
        channel_means_df = self.raw_dataset.get_channel_means(probe_subset.data_channel)
        channel_means_df = channel_means_df.assign(Channel=probe_subset.data_channel.value)

        #probe_details = probe_subset.get_probe_details(manifest)
        probe_details = manifest.get_probe_details(probe_subset.probe_type, probe_subset.probe_channel)

        # check here for probes that are missing data in manifest, and drop them if they are (better to be imperfect with warnings)
        if probe_details[probe_subset.probe_address.header_name].isna().sum() > 0:
            print('These probes are probably incorrect in your manifest; processing cannot continue.')
            print( probe_details.loc[ probe_details[probe_subset.probe_address.header_name].isna() ].index )
            pre_shape = probe_details.shape
            probe_details = probe_details.drop( probe_details[ probe_details[probe_subset.probe_address.header_name].isna() ].index )
            print(f"{pre_shape[0] - probe_details.shape[0]} removed; {probe_details[probe_subset.probe_address.header_name].isna().sum()} nan remaining; but downstream steps will not work.")
            # this still won't fix it, because OOB also does some filtering.

        # check here for probes that are missing data in manifest, and drop them if they are (better to be imperfect with warnings)
        if probe_details[probe_subset.probe_address.header_name].isna().sum() > 0:
            print('These probes are probably incorrect in your manifest; processing cannot continue.')
            print( probe_details.loc[ probe_details[probe_subset.probe_address.header_name].isna() ].index )
            pre_shape = probe_details.shape
            probe_details = probe_details.drop( probe_details[ probe_details[probe_subset.probe_address.header_name].isna() ].index )
            print(f"{pre_shape[0] - probe_details.shape[0]} removed; {probe_details[probe_subset.probe_address.header_name].isna().sum()} nan remaining; but downstream steps will not work.")
            # this still won't fix it, because OOB also does some filtering.

        return probe_details.merge(
            channel_means_df,
            how='inner',
            left_on=probe_subset.probe_address.header_name, # AddressA_ID or AddressB_ID
            right_index=True,
            suffixes=(False, False),
        )

    def set_bg_corrected(self, green_corrected, red_corrected):
        for probe_subset in self.data_frames:
            if probe_subset.is_red:
                corrected_values = red_corrected
            elif probe_subset.is_green:
                corrected_values = green_corrected
            else:
                raise ValueError('No data_channel for probe_subset')

            self._set_subset_bg_corrected(probe_subset, corrected_values)

        self.data_frame = self.build_data_frame()
        self.__bg_corrected = True

    def _set_subset_bg_corrected(self, probe_subset, corrected_values):
        original = self.data_frames[probe_subset]
        column = probe_subset.column_name # AddressA_ID or AddressB_ID

<<<<<<< HEAD
        filtered_corrected = corrected_values.loc[original[column]] # adds the 'bg_corrected' column

=======
        filtered_corrected = corrected_values.loc[original[column]]
        
>>>>>>> 1523345f
        updated = original.merge(
            filtered_corrected[['bg_corrected']],
            how='inner',
            left_on=column,
            right_index=True,
            suffixes=(False, False),
        )

        self.data_frames[probe_subset] = updated

    def set_noob(self, red_factor):
        for probe_subset, data_frame in self.data_frames.items():
            if probe_subset.is_red:
                data_frame = data_frame.assign(noob=data_frame['bg_corrected'] * red_factor)
            else:
                data_frame = data_frame.assign(noob=data_frame['bg_corrected'])

            #data_frame = data_frame.drop('bg_corrected', axis='columns') # no longer needed
            self.data_frames[probe_subset] = data_frame

        self.data_frame = self.build_data_frame()
        self.__preprocessed = True<|MERGE_RESOLUTION|>--- conflicted
+++ resolved
@@ -124,13 +124,8 @@
         original = self.data_frames[probe_subset]
         column = probe_subset.column_name # AddressA_ID or AddressB_ID
 
-<<<<<<< HEAD
         filtered_corrected = corrected_values.loc[original[column]] # adds the 'bg_corrected' column
 
-=======
-        filtered_corrected = corrected_values.loc[original[column]]
-        
->>>>>>> 1523345f
         updated = original.merge(
             filtered_corrected[['bg_corrected']],
             how='inner',
