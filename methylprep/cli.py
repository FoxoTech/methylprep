--- conflicted
+++ resolved
@@ -291,15 +291,11 @@
         poobah=args.poobah,
         export_poobah=args.export_poobah,
         quality_mask=(not args.no_quality_mask),
-<<<<<<< HEAD
         sesame=(not args.minfi), # default 'sesame' method can be turned off using --minfi,
-        pneg_ecdf=args.pneg_ecdf
-    )
-=======
-        sesame=(not args.minfi), # default 'sesame' method can be turned off using --minfi
-        file_format=args.file_format,
-        )
->>>>>>> efc5db06
+        pneg_ecdf=args.pneg_ecdf,
+        file_format=args.file_format
+    )
+        
 
 
 def cli_beta_bakery(cmd_args):
