--- conflicted
+++ resolved
@@ -10,11 +10,7 @@
 from scipy.stats import norm, lognorm
 # App
 from ..models import ControlType, ArrayType
-<<<<<<< HEAD
-from ..models.sketchy_probes import qualityMask450, qualityMaskEPIC, qualityMaskEPICPLUS
-=======
 from ..models.sketchy_probes import qualityMask450, qualityMaskEPIC, qualityMaskEPICPLUS, qualityMaskmouse
->>>>>>> 4686ccb4
 
 
 __all__ = ['preprocess_noob']
@@ -579,18 +575,14 @@
     elif data_container.manifest.array_type == ArrayType.ILLUMINA_EPIC_PLUS:
         # this is a bit of a hack; probe names don't match epic, so I'm temporarily renaming, then filtering, then reverting.
         probes = qualityMaskEPICPLUS
-<<<<<<< HEAD
-=======
     elif data_container.manifest.array_type == ArrayType.ILLUMINA_MOUSE:
         probes = qualityMaskmouse
->>>>>>> 4686ccb4
     # the column to add is full of 1.0s or NaNs, with NaNs being the probes to exclude
 
     df = pd.DataFrame(
         np.zeros((len(data_container.manifest.data_frame.index), 1)),
         index=data_container.manifest.data_frame.index,
         columns=['quality_mask']).replace({0:1})
-<<<<<<< HEAD
 
     #df = pd.DataFrame(
     #np.zeros((len(manifest.data_frame.index), 1)),
@@ -598,9 +590,5 @@
     #columns=['quality_mask']).replace({0:1})
     # now fill in the specific probes to mask on export
     df.loc[ df.index.isin(probes), 'quality_mask'] = np.nan #converted to 0 during export
-=======
-    # now fill in the specific probes to mask on export
-    df.loc[ df.index.isin(probes), 'quality_mask'] = np.nan # changed to zero during export
->>>>>>> 4686ccb4
     #LOGGER.info(f"DEBUG quality_mask: {df.shape}, {df['quality_mask'].isna().sum()} nan from {probes.shape} probes")
     return df