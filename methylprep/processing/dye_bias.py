# Lib
import logging
import math
import numpy as np
import pandas as pd
import scipy
# App
import methylprep

__all__ = ['nonlinear_dye_bias_correction']

LOGGER = logging.getLogger(__name__)


def get_ranks(x):
    """ get_ranks - Python version of the C function get_ranks() --- part of qnorm_using_target """
    i = 0
    n = len(x)
    rank = np.zeros(n)
    while (i < n):
        j = i
        while ((j < n - 1) and (x[j]['data'] == x[j + 1]['data'])):
            j += 1

        if (i != j):
            for k in range(i, j+1):
                rank[k] = (i + j + 2) / 2.0
        else:
            rank[i] = i + 1
        i = j + 1

    return rank

def qnorm_using_target(data, target):
    """ using_target - Python version of the C function using_target() ;
    data and target in must be ndarray like np.transpose(np.array([IR1]))"""
    nrows = data.shape[0]
    ncols = data.shape[1]
    targetrows = target.shape[0]
    float_eps = np.finfo(np.float32).eps

    if nrows != targetrows:
        raise NotImplementedError('Data and target are different lengths')
    else:
        for j in range(ncols):
            non_na = 0
            dimat = []
            for i in range(nrows):
                if ~np.isnan(data[i, j]):
                    dataitem = {'data': data[i, j], 'rank': i}
                    dimat.append(dataitem)
                    non_na += 1

            dimat = sorted(dimat, key=lambda k: k['data'])
            ranks = get_ranks(dimat)
            if non_na == nrows:
                for i in range(nrows):
                    ind = dimat[i]['rank']
                    if (ranks[i] - math.floor(ranks[i])) > 0.4:
                        data[ind, j] = 0.5*(target[int(math.floor(ranks[i])-1)] + target[int(math.floor(ranks[i]))])
                    else:
                        data[ind, j] = target[int(math.floor(ranks[i])-1)]
            else:
                for i in range(non_na):
                    samplepercentile = float(ranks[i] - 1)/float(non_na - 1)
                    target_ind_double = 1.0 + (float(targetrows) - 1.0) * samplepercentile
                    target_ind_double_floor = math.floor(target_ind_double + 4*float_eps)
                    target_ind_double = target_ind_double - target_ind_double_floor
                    if (math.fabs(target_ind_double) <= 4*float_eps):
                        target_ind_double = 0.0

                    if (target_ind_double  == 0.0):
                        target_ind = int(math.floor(target_ind_double_floor + 0.5))
                        ind = dimat[i]['rank']
                        data[ind, j] = target[target_ind-1]
                    elif (target_ind_double == 1.0):
                        target_ind = int(math.floor(target_ind_double_floor + 1.5))
                        ind = dimat[i]['rank']
                        data[ind, j] = target[target_ind-1]
                    else:
                        target_ind = int(math.floor(target_ind_double_floor + 0.5))
                        ind = dimat[i]['rank']
                        if ((target_ind < targetrows) and (target_ind > 0)):
                             data[ind, j] = (1.0- target_ind_double)*target[target_ind-1] + target_ind_double*target[target_ind]
                        elif (target_ind >= targetrows):
                             data[ind, j] = target[targetrows-1]
                        else:
                            data[ind, j] = target[0]
    # assuming I only need to return a single column here
    return np.transpose(data)[0]


def nonlinear_dye_bias_correction(container, debug=False):
    """ transforms Red and Green probe intensities to better align with each other.
    - equivalent to sesame's dyeBiasCorrTypeINorm function
    - function order: read-idats --> poobah --> noob --> dye-bias (before beta or m-values calculated)
    - overwrites container probe values with new ones
        - container.methylated.data_frame | container.unmethylated.data_frame
            - update [mean_value | bg_corrected | noob] in each
            - update green_idat and red_idat probe_values?
        - container._SampleDataContainer__data_frame
            - container.II
            - container.IG
            - container.IR
    - does not change SNPs or control probes
    - SampleDataContainer will pass in noob or raw values, depending on `do_noob` but columns will always be named noob_...
    """
    container.methylated._MethylationDataset__dye_bias_corrected = False # sets to true when successful; otherwise, will run linear correction if sample fails.
    container.unmethylated._MethylationDataset__dye_bias_corrected = False

    if not isinstance(container, methylprep.processing.SampleDataContainer):
        raise TypeError("You must provide a sample data container object.")
    if debug:
        import matplotlib.pyplot as plt # not required by package for normal users

    # get the IG & IR probes that pass the pvalue qualityMask; drops failed probes
    if 'poobah_pval' in container._SampleDataContainer__data_frame.columns:
        mask = (container._SampleDataContainer__data_frame['poobah_pval'] < container.poobah_sig)
<<<<<<< HEAD
        if len(mask.index) > len(set(mask.index)):
=======
        if mask.index.duplicated().sum() > 0:
            # equivalent to len(mask.index) > len(set(mask.index))
>>>>>>> 4686ccb4
            LOGGER.info("Duplicate probe names found; switching to linear-dye correction.")
            mask = None
            print(f'DEBUG dupes IR: {container.IR.index.duplicated().sum()} IG: {container.IG.index.duplicated().sum()}')
            return container
    else:
        mask = None # fetches everything

    meth = 'noob_meth'
    unmeth = 'noob_unmeth'
    if isinstance(mask,pd.Series):
        IG0 = container.IG.loc[mask]; IR0 = container.IR.loc[mask]
    else:
        IG0 = container.IG; IR0 = container.IR

    # add a few IG/IR snps to end and sort
    IR0 = pd.concat( [IR0, container.snp_IR.rename(columns={'meth':'noob_meth', 'unmeth':'noob_unmeth'})] ).sort_index()
    IG0 = pd.concat( [IG0, container.snp_IG.rename(columns={'meth':'noob_meth', 'unmeth':'noob_unmeth'})] ).sort_index()

    if debug:
        pd.options.mode.chained_assignment = 'raise' # only needed during debug
        if isinstance(mask, pd.Series):
            print(f"pval mask probes passing overall: {round(100*mask.sum()/len(mask),2)}%")
            print(f"Usable probes; IG0: {len(IG0)} of {len(container.IG)} ({round(100*len(IG0)/len(container.IG),2)}%) IR0: {len(IR0)} of {len(container.IR)} ({round(100*len(IR0)/len(container.IR),2)}%)")

    maxIG = np.nanmax(IG0); minIG = np.nanmin(IG0)
    maxIR = np.nanmax(IR0); minIR = np.nanmin(IR0)
    if maxIG <= 0 or maxIR <= 0:
        LOGGER.error(f"{container.sample.name} maxIG or maxIR was zero; cannot run dye-bias correction")
        return container
    if minIG <= 0 or minIR <= 0:
        LOGGER.error(f"{container.sample.name} minIG or minIR was zero; cannot run dye-bias correction")
        return container

    # make meth + unmeth a long sorted list of probe values, drop index
    IR1 = sorted(IR0[meth].tolist() + IR0[unmeth].tolist())
    IG1 = sorted(IG0[unmeth].tolist() + IG0[meth].tolist())

    def same_N_interpol(ig,target):
        """ stretches  IG to IR's number of points, and visa versa, using linear interpolation., before feeding into qnorm
        - in: two lists (IG1, IR1)
        - sesame's inputs were IR1, target=IG0."""
        ig_length = len(ig); target_length = len(target)
        # make some linear functions for ir and ig
        #ig_interp = scipy.interpolate.interp1d(np.arange(np.array(ig).size), np.array(ig), fill_value="extrapolate")
        target_interp = scipy.interpolate.interp1d(np.arange(np.array(target).size), np.array(target), fill_value="extrapolate")
        # re-cast as new length of other data set (num= <new size>)
        #ig_stretch = ig_interp(np.linspace(0, ig_length, num=target_length))
        ig_stretch = target_interp(np.linspace(0, target_length, num=ig_length))
        return np.array(ig_stretch) #, np.array(ir_stretch)

    IG_stretch = np.sort(same_N_interpol(IR1, IG1))
    IR_stretch = np.sort(same_N_interpol(IG1, IR1))

    if len(IG1) != len(IR_stretch):
        raise ValueError("wrong length")
    #if debug:
    #    print(f"{len(IG1)} {len(IR1)} --> {IG_stretch.shape[0]} {IR_stretch.shape[0]}")
    #    print(f"IG1 {len(IG1)} | IR1 {len(IR1)} --stretched--> IG {len(IG_stretch)} | IR {len(IR_stretch)}")
    IR2 = qnorm_using_target(np.transpose(np.array([IR1])), np.transpose(np.array([IG_stretch])))
    IG2 = qnorm_using_target(np.transpose(np.array([IG1])), np.transpose(np.array([IR_stretch])))

    #IRmid = (IR1 + IR2) / 2.0 # avg of IR_meth and qnorm -- interpolated IG_unmeth values
    IRmid = (np.array(IR1) + IR2) / 2.0
    maxIRmid = max(IRmid)
    minIRmid = min(IRmid)

    IGmid = (np.array(IG1) + IG2) / 2.0
    maxIGmid = max(IGmid)
    minIGmid = min(IGmid)

    def fit_func_red(data):
        """ handles II probes that are out of IG, IR range by transforming all proportionally. """
        #data = data.copy()
        _IR1 = np.array(IR1)
        _IRmid = np.array(IRmid)
        #insupp = (minIR <= data <= maxIR) and not data.isna() # filter of data within allowed range
        #insupp = data >= minId & data <= maxIR & ~data.isna()
        insupp = (( data >= np.nanmin( minIR ) ) & ( data <= np.nanmax( maxIR ) ) & ~data.isna())
        #oversupp = data > maxIR and not data.isna() # a filter of data over max
        oversupp = (data > maxIR) & ~data.isna()
        #undersupp = data < minIR and not data.isna() # a filter of data under min
        undersupp = (data < minIR) & ~data.isna()
        # approx() Returns a list of points which linearly interpolate given data points, or a function performing the linear (or constant) interpolation.
        # transform the in-support probes proportionally (probes where function is defined)
        # data[insupp] <- approx(x=IG1, y=IGmid, xout=data[insupp], ties=mean)$y
        mask = ~np.isnan(_IR1) & ~np.isnan(_IRmid)
        yinterp = np.interp(x=data.loc[insupp], xp=_IR1[mask], fp=_IRmid[mask], period=None, left=None, right=None)
        data.loc[insupp] = yinterp
        data.loc[oversupp] = data.loc[oversupp] - maxIR + maxIRmid
        data.loc[undersupp] = data.loc[undersupp] * (minIRmid / minIR)
        """
        slope, intercept, r_value, p_value, std_err = scipy.stats.linregress(x=_IR1[mask], y=_IRmid[mask])
        #print(slope, intercept, r_value, p_value, std_err)
        # transform insupp using the function, where (x) is insupp prev values
        data.loc[insupp] = slope*data.loc[insupp] + intercept
        #data[oversupp] = data[oversupp] - maxIR + maxIRmid
        data.loc[oversupp] = data.loc[oversupp] - maxIR + maxIRmid
        # transform low-intensity values, avoiding negative or zero values
        data.loc[undersupp] = minIRmid / minIR * data.loc[undersupp]
        #data = data.round(1) # or Int64 with NA
        """
        return data

    def fit_func_green(data):
        #data = data.copy()
        _IG1 = np.array(IG1)
        _IGmid = np.array(IGmid)
        insupp = ( data >= np.nanmin( minIG ) ) & ( data <= np.nanmax( maxIG ) ) & ~data.isna()
        #oversupp = data > maxIR and not data.isna() # a filter of data over max
        oversupp = (data > maxIG) & ~data.isna()
        #undersupp = data < minIR and not data.isna() # a filter of data under min
        undersupp = (data < minIG) & ~data.isna()
        # approx() Returns a list of points which linearly interpolate given data points, or a function performing the linear (or constant) interpolation.
        # transform the in-support probes proportionally (probes where function is defined)
        # data[insupp] <- approx(x=IG1, y=IGmid, xout=data[insupp], ties=mean)$y
        mask = ~np.isnan(_IG1) & ~np.isnan(_IGmid)
        yinterp = np.interp(x=data.loc[insupp], xp=_IG1[mask], fp=_IGmid[mask], period=None, left=None, right=None)
        data.loc[insupp] = yinterp
        data.loc[oversupp] = data.loc[oversupp] - maxIG + maxIGmid
        data.loc[undersupp] = data.loc[undersupp] * (minIGmid / minIG)

        """ previous working method
        slope, intercept, r_value, p_value, std_err = scipy.stats.linregress(x=_IG1[mask], y=_IGmid[mask])
        #print(slope, intercept, r_value, p_value, std_err)
        # transform insupp using the function, where (x) is insupp prev values
        data.loc[insupp] = slope*data.loc[insupp] + intercept
        data.loc[oversupp] = data.loc[oversupp] - maxIG + maxIGmid
        # transform low-intensity values, avoiding negative or zero values
        data.loc[undersupp] = minIGmid / minIG * data.loc[undersupp]
        #data = data.round(1)
        """
        return data

    transformed_II_meth = fit_func_green(container.II[meth].astype('float32').copy())
    transformed_II_unmeth = fit_func_red(container.II[unmeth].astype('float32').copy())
    transformed_IR_meth = fit_func_red(container.IR[meth].astype('float32').copy())
    transformed_IR_unmeth = fit_func_red(container.IR[unmeth].astype('float32').copy())
    transformed_IG_meth = fit_func_green(container.IG[meth].astype('float32').copy())
    transformed_IG_unmeth = fit_func_green(container.IG[unmeth].astype('float32').copy())

    oobR = fit_func_red(container.oobR['meth'].copy()) # 2021-03-22 assumed 'mean_value' for red and green MEANT meth and unmeth (OOBS), respectively.
    oobG = fit_func_green(container.oobG['unmeth'].copy())
    if len(container.ctrl_red) == 0 or len(container.ctrl_green) == 0:
        pass # not correcting these; sesame had this caveat
    else:
        control_R = fit_func_red(container.ctrl_red['mean_value'].astype('float32').copy())
        control_G = fit_func_red(container.ctrl_green['mean_value'].astype('float32').copy())

    if debug:
        fig,ax = plt.subplots(3, 2, figsize=(12,8))
        scipy.stats.probplot(container.II[meth], plot=ax[0,1])
        scipy.stats.probplot(transformed_II_meth, plot=ax[0,1])
        ax[0,1].set_title("transformed_II_meth")
        ax[0,1].get_lines()[0].set_markerfacecolor('r')
        ax[0,1].get_lines()[0].set_color('r')
        scipy.stats.probplot(container.II[unmeth], plot=ax[0,0])
        scipy.stats.probplot(transformed_II_unmeth, plot=ax[0,0])
        ax[0,0].get_lines()[0].set_markerfacecolor('g')
        ax[0,0].get_lines()[0].set_color('g')
        ax[0,0].set_title("transformed_II_unmeth")
        scipy.stats.probplot(container.IR[meth], plot=ax[1,0])
        scipy.stats.probplot(transformed_IR_meth, plot=ax[1,0])
        ax[1,0].set_title("transformed_IR_meth")
        ax[1,0].get_lines()[0].set_markerfacecolor('r')
        ax[1,0].get_lines()[0].set_color('r')
        scipy.stats.probplot(container.IG[unmeth], plot=ax[1,1])
        scipy.stats.probplot(transformed_IG_unmeth, plot=ax[1,1])
        ax[1,1].set_title("transformed_IG_unmeth")
        ax[1,1].get_lines()[0].set_markerfacecolor('g')
        ax[1,1].get_lines()[0].set_color('g')
        scipy.stats.probplot(container.IR[unmeth], plot=ax[2,0])
        scipy.stats.probplot(transformed_IR_unmeth, plot=ax[2,0])
        ax[2,0].set_title("transformed_IR_unmeth")
        ax[2,0].get_lines()[0].set_markerfacecolor('r')
        ax[2,0].get_lines()[0].set_color('r')
        scipy.stats.probplot(container.IG[meth], plot=ax[2,1])
        scipy.stats.probplot(transformed_IG_meth, plot=ax[2,1])
        ax[2,1].set_title("transformed_IG_meth")
        ax[2,1].get_lines()[0].set_markerfacecolor('g')
        ax[2,1].get_lines()[0].set_color('g')

        plt.show()
        transformed_II_meth.plot.hist(bins=100, alpha=0.5, legend=True)
        transformed_II_unmeth.plot.hist(bins=100, alpha=0.5, legend=True)
        transformed_IR_meth.plot.hist(bins=100, alpha=0.5, legend=True)
        transformed_IG_unmeth.plot.hist(bins=100, alpha=0.5, legend=True)
        transformed_IR_unmeth.plot.hist(bins=100, alpha=0.5, legend=True)
        transformed_IG_meth.plot.hist(bins=100, alpha=0.5, legend=True)
        plt.show()
        (container.II[meth] - transformed_II_meth).plot.hist(bins=100, alpha=0.5, legend=True)
        (container.II[unmeth] - transformed_II_unmeth).plot.hist(bins=100, alpha=0.5, legend=True)
        (container.IR[meth] - transformed_IR_meth).plot.hist(bins=100, alpha=0.5, legend=True)
        (container.IG[unmeth] - transformed_IG_unmeth).plot.hist(bins=100, alpha=0.5, legend=True)
        (container.IG[meth] - transformed_IG_meth).plot.hist(bins=100, alpha=0.5, legend=True)
        (container.IR[unmeth] - transformed_IR_unmeth).plot.hist(bins=100, alpha=0.5, legend=True)
        (container.IR[meth] - transformed_IR_meth).plot.hist(bins=100, alpha=0.5, legend=True)
        (container.IG[unmeth] - transformed_IG_unmeth).plot.hist(bins=100, alpha=0.5, legend=True)
        plt.show()

    # [mean_value | bg_corrected | noob] -- only noob updated
    # updates work if indexes match and column names match
    if 'noob' in container.methylated.data_frame.columns:
        col_name = 'noob'
    else:
        col_name = 'mean_value'
    transformed_II_meth.name = col_name
    transformed_II_unmeth.name = col_name
    transformed_IR_meth.name = col_name
    transformed_IR_unmeth.name = col_name
    transformed_IG_meth.name = col_name
    transformed_IG_unmeth.name = col_name
    container.methylated.data_frame.update(transformed_II_meth)
    container.unmethylated.data_frame.update(transformed_II_unmeth)
    container.methylated.data_frame.update(transformed_IR_meth)
    container.unmethylated.data_frame.update(transformed_IR_unmeth)
    container.methylated.data_frame.update(transformed_IG_meth)
    container.unmethylated.data_frame.update(transformed_IG_unmeth)
    # IG, IR, II, oobG, oobR must be updated. -- if input was raw_IG/IR/II the output column is still called noob_meth in DF internally.
    container._SampleDataContainer__data_frame['noob_meth'] = container.methylated.data_frame[col_name].round()
    container._SampleDataContainer__data_frame['noob_unmeth'] = container.unmethylated.data_frame[col_name].round()
    # CONTROLS are pulled directly from manifest

    container.methylated._MethylationDataset__dye_bias_corrected = True
    container.unmethylated._MethylationDataset__dye_bias_corrected = True

    if debug:
        return {'IIu':transformed_II_unmeth,
               'IIm': transformed_II_meth,
               'IR': transformed_IR_meth,
               'IRu': transformed_IR_unmeth,
               'IG': transformed_IG_unmeth,
               'IGm': transformed_IG_meth,
               'ctrlR': control_R,
               'ctrlG': control_G,
               'oobG': oobG,
               'oobR': oobR,
               'IG1': IG1,
               'IR1': IR1,
               'IGmid': IGmid,
               'IRmid': IRmid,
               'IG2': IG2,
               'IR2': IR2,
               'IG_stretch': IG_stretch,
               'IR_stretch': IR_stretch}
    return<|MERGE_RESOLUTION|>--- conflicted
+++ resolved
@@ -116,12 +116,8 @@
     # get the IG & IR probes that pass the pvalue qualityMask; drops failed probes
     if 'poobah_pval' in container._SampleDataContainer__data_frame.columns:
         mask = (container._SampleDataContainer__data_frame['poobah_pval'] < container.poobah_sig)
-<<<<<<< HEAD
-        if len(mask.index) > len(set(mask.index)):
-=======
         if mask.index.duplicated().sum() > 0:
             # equivalent to len(mask.index) > len(set(mask.index))
->>>>>>> 4686ccb4
             LOGGER.info("Duplicate probe names found; switching to linear-dye correction.")
             mask = None
             print(f'DEBUG dupes IR: {container.IR.index.duplicated().sum()} IG: {container.IG.index.duplicated().sum()}')
