--- conflicted
+++ resolved
@@ -618,10 +618,8 @@
 
         if self.data_type not in ('float64','float32','float16'):
             raise ValueError(f"invalid data_type: {self.data_type} should be one of ('float64','float32','float16')")
-<<<<<<< HEAD
         # delete this later; redundant, just here for testing against old stuff.
-        self.test_oobG, self.test_oobR = self.get_oob_controls(self.green_idat, self.red_idat, self.manifest, include_rs=True)
-
+        # self.test_oobG, self.test_oobR = self.get_oob_controls(self.green_idat, self.red_idat, self.manifest, include_rs=True)
 
     def process_all(self):
         """Runs all pre and post-processing calculations for the dataset."""
@@ -645,132 +643,6 @@
             self.mouse_data_frame = self.process_copy_number(self.mouse_data_frame)
 
         return data_frame
-=======
-        self.get_oob_controls = self.raw_dataset.get_oob_controls(self.manifest, include_rs=True)
-
-
-    @property
-    def fg_green(self):
-        return self.raw_dataset.get_fg_values(self.manifest, Channel.GREEN)
-
-    @property
-    def fg_red(self):
-        return self.raw_dataset.get_fg_values(self.manifest, Channel.RED)
-
-    @property
-    def ctrl_green(self):
-        return self.raw_dataset.get_fg_controls(self.manifest, Channel.GREEN)
-
-    @property
-    def ctrl_red(self):
-        return self.raw_dataset.get_fg_controls(self.manifest, Channel.RED)
-
-    @property
-    def oobG(self):
-        return self.get_oob_controls[Channel.GREEN] # includes rs probes
-    @property
-    def oobR(self):
-        return self.get_oob_controls[Channel.RED] # includes rs probes
-
-    '''
-    def oobG(self, include_rs=True):
-        """ exactly like sesame, but columns are 'meth' and 'unmeth' not 'M' | 'U' """  #was oob_green until v1.4;
-        # converted from @property to function because these probes change value during processing, and want to be sure it re-samples idats each time
-        return self.raw_dataset.get_oob_controls(self.manifest, include_rs=include_rs)[Channel.GREEN]
-
-    def oobR(self, include_rs=True):
-        """ exactly like sesame, but columns are 'meth' and 'unmeth' not 'M' | 'U' """  #was oob_green until v1.4;
-        return self.raw_dataset.get_oob_controls(self.manifest, include_rs=include_rs)[Channel.RED]
-    '''
-
-    @property
-    def snp_IR(self):
-        """ used by dye-bias to copy IR 'rs' probes into @IR"""
-        #manifest = self.manifest._Manifest__snp_data_frame[['Infinium_Design_Type','Color_Channel']]
-        #man_IR = (manifest[ (manifest['Infinium_Design_Type'] == 'I') & (manifest['Color_Channel'] == 'Red')]['IlmnID'])
-        #probes = self._SampleDataContainer__data_frame[['noob_meth','noob_unmeth']]
-        #return probes[probes.index.isin(man_IR)]
-        probes = self.snp_methylated.data_frame
-        meth = probes[(probes['Infinium_Design_Type'] == 'I') & (probes['Color_Channel'] == 'Red')][['mean_value']].rename(columns={'mean_value':'meth'})
-        probes = self.snp_unmethylated.data_frame
-        unmeth = probes[(probes['Infinium_Design_Type'] == 'I') & (probes['Color_Channel'] == 'Red')][['mean_value']].rename(columns={'mean_value':'unmeth'})
-        if len(unmeth) == 0: # mouse appears to lack IR + IG unmeth probes
-            return meth
-        return pd.merge(left=meth, right=unmeth, on='IlmnID')
-
-    @property
-    def snp_IG(self):
-        """ used by dye-bias to copy IG 'rs' probes into @IG"""
-        #manifest = self.manifest._Manifest__snp_data_frame[['Infinium_Design_Type','Color_Channel']]
-        #man_IR = (manifest[ (manifest['Infinium_Design_Type'] == 'I') & (manifest['Color_Channel'] == 'Red')]['IlmnID'])
-        #probes = self._SampleDataContainer__data_frame[['noob_meth','noob_unmeth']]
-        #return probes[probes.index.isin(man_IR)]
-        probes = self.snp_methylated.data_frame
-        meth = probes[(probes['Infinium_Design_Type'] == 'I') & (probes['Color_Channel'] == 'Grn')][['mean_value']].rename(columns={'mean_value':'meth'})
-        probes = self.snp_unmethylated.data_frame
-        unmeth = probes[(probes['Infinium_Design_Type'] == 'I') & (probes['Color_Channel'] == 'Grn')][['mean_value']].rename(columns={'mean_value':'unmeth'})
-        if len(unmeth) == 0:
-            return meth
-        return pd.merge(left=meth, right=unmeth, on='IlmnID')
-
-    @property
-    def II(self):
-        """ research function to match sesame's II function; not used in processing.
-        only works if save_uncorrected=True. """
-        # properties are class attributes and take no kwargs, so you can't customize what's returned with 'sub'
-        # sub None: all II probes; 'meth': meth II probes; 'unmeth': unmeth II probes """
-        manifest = self.manifest.data_frame[['Infinium_Design_Type','Color_Channel']]
-        man_II = manifest[manifest['Infinium_Design_Type']=='II']
-        #if not sub: # all II probes
-        probes = self._SampleDataContainer__data_frame[['noob_meth','noob_unmeth']]
-        return pd.merge(left=man_II, right=probes, on='IlmnID').drop(columns=['Infinium_Design_Type','Color_Channel'])
-        #else: # 'meth' or 'unmeth'
-        #    probes = self._SampleDataContainer__data_frame[sub]
-        #    return pd.merge(left=man_II, right=probes, on='IlmnID').drop(columns=['Infinium_Design_Type','Color_Channel'])
-
-    @property
-    def IR(self):
-        """ research function to match sesame's IR function; not used in processing
-        only works if save_uncorrected=True. """
-        manifest = self.manifest.data_frame[['Infinium_Design_Type','Color_Channel']]
-        man_IR = manifest[(manifest['Color_Channel']=='Red') & (manifest['Infinium_Design_Type']=='I')]
-        probes = self._SampleDataContainer__data_frame[['noob_meth','noob_unmeth']]
-        return pd.merge(left=man_IR, right=probes, on='IlmnID').drop(columns=['Infinium_Design_Type','Color_Channel'])
-
-    @property
-    def IG(self, sub=None):
-        """ research function to match sesame's IG function; not used in processing
-        only works if save_uncorrected=True. """
-        manifest = self.manifest.data_frame[['Infinium_Design_Type','Color_Channel']]
-        man_IG = manifest[(manifest['Color_Channel']=='Grn') & (manifest['Infinium_Design_Type']=='I')]
-        probes = self._SampleDataContainer__data_frame[['noob_meth','noob_unmeth']]
-        return pd.merge(left=man_IG, right=probes, on='IlmnID').drop(columns=['Infinium_Design_Type','Color_Channel'])
-
-    @property
-    def raw_IG(self):
-        """Uncorrected type-I GREEN probes from idats. only works if save_uncorrected=True; should match sesame SigSet.IG output before noob or any other transformations.
-        note that running dye_bias_correction will modify the raw idat probe means in memory (changing this)"""
-        return pd.DataFrame(data={
-        'meth':self.methylated.data_frame[(self.methylated.data_frame['Infinium_Design_Type'] == 'I') & (self.methylated.data_frame['Color_Channel'] == 'Grn')]['mean_value'].astype(int),
-        'unmeth':self.unmethylated.data_frame[(self.unmethylated.data_frame['Infinium_Design_Type'] == 'I') & (self.unmethylated.data_frame['Color_Channel'] == 'Grn')]['mean_value'].astype(int)
-        }).sort_index()
-    @property
-    def raw_IR(self):
-        """Uncorrected type-I RED probes from idats. only works if save_uncorrected=True; should match sesame SigSet.IG output before noob or any other transformations.
-        note that running dye_bias_correction will modify the raw idat probe means in memory (changing this)"""
-        return pd.DataFrame(data={
-        'meth':self.methylated.data_frame[(self.methylated.data_frame['Infinium_Design_Type'] == 'I') & (self.methylated.data_frame['Color_Channel'] == 'Red')]['mean_value'].astype(int),
-        'unmeth':self.unmethylated.data_frame[(self.unmethylated.data_frame['Infinium_Design_Type'] == 'I') & (self.unmethylated.data_frame['Color_Channel'] == 'Red')]['mean_value'].astype(int)
-        }).sort_index()
-    @property
-    def raw_II(self):
-        """Uncorrected type-II probes from idats. only works if save_uncorrected=True; should match sesame SigSet.IG output before noob or any other transformations.
-        note that running dye_bias_correction will modify the raw idat probe means in memory (changing this)"""
-        return pd.DataFrame(data={
-        'meth':self.methylated.data_frame[self.methylated.data_frame['Infinium_Design_Type'] == 'II']['mean_value'].astype(int),
-        'unmeth':self.unmethylated.data_frame[self.unmethylated.data_frame['Infinium_Design_Type'] == 'II']['mean_value'].astype(int)
-        }).sort_index()
->>>>>>> 598689d3
 
     def preprocess(self):
         """Combines the SigSet methylated and unmethylated parts of SampleDataContainer, and modifies them,
@@ -787,7 +659,6 @@
         - split out mouse probes
         """
         if not self.__data_frame:
-<<<<<<< HEAD
 
             pval_probes_df = _pval_sesame_preprocess(self) if self.pval == True else None
             # output: df with one column named 'poobah_pval'
@@ -807,36 +678,7 @@
 
                 if self._SigSet__preprocessed is False:
                     raise ValueError("preprocessing did not run")
-=======
-            if self.retain_uncorrected_probe_intensities == True:
-                uncorrected_meth = self.methylated.data_frame.copy()['mean_value'].astype('float32')
-                uncorrected_unmeth = self.unmethylated.data_frame.copy()['mean_value'].astype('float32')
-                # could be uint16, if missing values didn't happen (cuts file size in half)
-                if uncorrected_meth.isna().sum() == 0 and uncorrected_unmeth.isna().sum() == 0:
-                    # Downcasting to 'unsigned' uses the smallest possible integer that can hold the values
-                    uncorrected_meth = pd.to_numeric(uncorrected_meth, downcast='unsigned') #astype('uint16')
-                    uncorrected_unmeth = pd.to_numeric(uncorrected_unmeth, downcast='unsigned') #astype('uint16')
-
-            if self.pval == True:
-                pval_probes_df = _pval_sesame_preprocess(self)
-                # output: df with one column named 'poobah_pval'
-            if self.quality_mask:
-                quality_mask_df = _apply_sesame_quality_mask(self)
-                # output: df with one column named 'quality_mask'
-                # if not a supported array type, or custom array, returns nothing.
-
-            if self.do_noob == True:
-                # apply corrections: bg subtract, then noob (in preprocess.py)
-                if self.sesame == False:
-                    # match legacy settings
-                    preprocess_noob(self, linear_dye_correction = not self.correct_dye_bias) #linear_dye_correction = True)
-                    if (self.methylated._MethylationDataset__dye_bias_corrected is False or
-                        self.unmethylated._MethylationDataset__dye_bias_corrected is False): # process failed, so fallback is linear
-                        preprocess_noob_sesame(self)
-                else:
-                    preprocess_noob_sesame(self)
-
->>>>>>> 598689d3
+
                 # nonlinear_dye_correction is done below, but if sesame if false, revert to previous linear dye method here.
                 self.methylated = self.methylated.rename(columns={'noob_Meth':'noob'}).drop(columns=['used','Unmeth', 'noob_Unmeth'])
                 self.unmethylated = self.unmethylated.rename(columns={'noob_Unmeth':'noob'}).drop(columns=['used','Meth', 'noob_Meth'])
@@ -946,32 +788,7 @@
         """Calculate copy number value from methylation data"""
         return self._postprocess(input_dataframe, calculate_copy_number, 'cm_value')
 
-<<<<<<< HEAD
-=======
-    def process_all(self):
-        """Runs all pre and post-processing calculations for the dataset."""
-        data_frame = self.preprocess() # applies BG_correction and NOOB to .methylated, .unmethylated
-        # also creates a self.mouse_data_frame for mouse specific probes with 'noob_meth' and 'noob_unmeth' columns here.
-        if hasattr(self, '_SampleDataContainer__quality_mask_excluded_probes') and isinstance(self._SampleDataContainer__quality_mask_excluded_probes, pd.DataFrame):
-            # these probes are not used in processing, but should appear in the final CSV.
-            # and if quality_mask is off, it should skip this step.
-            # later: consoldate() should exclude these probes from pickles
-            data_frame.update({
-                'noob_meth': self.__quality_mask_excluded_probes['noob_meth'],
-                'noob_unmeth': self.__quality_mask_excluded_probes['noob_unmeth']
-                })
-        data_frame = self.process_beta_value(data_frame)
-        data_frame = self.process_m_value(data_frame)
-        self.__data_frame = data_frame
-
-        if self.manifest.array_type == ArrayType.ILLUMINA_MOUSE:
-            self.mouse_data_frame = self.process_beta_value(self.mouse_data_frame)
-            self.mouse_data_frame = self.process_m_value(self.mouse_data_frame)
-            self.mouse_data_frame = self.process_copy_number(self.mouse_data_frame)
-
-        return data_frame
-
->>>>>>> 598689d3
+
     def export(self, output_path):
         ensure_directory_exists(output_path)
         # ensure smallest possible csv files
