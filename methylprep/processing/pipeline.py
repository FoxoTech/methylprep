# Lib
import logging
import numpy as np
import pandas as pd
from ..utils.progress_bar import * # checks environment and imports tqdm appropriately.
from collections import Counter
from pathlib import Path
# App
from ..files import Manifest, get_sample_sheet, create_sample_sheet
from ..models import Channel, MethylationDataset, ArrayType
from ..utils import ensure_directory_exists
from .postprocess import (
    calculate_beta_value,
    calculate_m_value,
    calculate_copy_number,
    consolidate_values_for_sheet,
    consolidate_control_snp,
    consolidate_mouse_probes,
)
from .preprocess import preprocess_noob
from .raw_dataset import get_raw_datasets
from .p_value_probe_detection import _pval_sesame_preprocess

__all__ = ['SampleDataContainer', 'get_manifest', 'run_pipeline', 'consolidate_values_for_sheet']

LOGGER = logging.getLogger(__name__)


def get_manifest(raw_datasets, array_type=None, manifest_filepath=None):
    """Generates a SampleSheet instance for a given directory of processed data.

    Arguments:
        raw_datasets {list(RawDataset)} -- Collection of RawDataset instances that
            require a manifest file for the related array_type.

    Keyword Arguments:
        array_type {ArrayType} -- The type of array to process. If not provided, it
            will be inferred from the number of probes in the IDAT file. (default: {None})
        manifest_filepath {path-like} -- Path to the manifest file. If not provided,
            it will be inferred from the array_type and downloaded if necessary (default: {None})

    Returns:
        [Manifest] -- A Manifest instance.
    """
    if array_type is None:
        array_types = {dataset.array_type for dataset in raw_datasets}
        if len(array_types) == 0:
            raise ValueError('could not identify array type from IDATs')
        elif len(array_types) != 1:
            raise ValueError('IDATs with varying array types')

        array_type = array_types.pop()

    return Manifest(array_type, manifest_filepath)


def run_pipeline(data_dir, array_type=None, export=False, manifest_filepath=None,
                 sample_sheet_filepath=None, sample_name=None,
                 betas=False, m_value=False, make_sample_sheet=False, batch_size=None,
                 save_uncorrected=False, save_control=False, meta_data_frame=True,
                 bit='float32', poobah=False):
    """The main CLI processing pipeline. This does every processing step and returns a data set.

    Arguments:
        data_dir [required]
            path where idat files can be found, and samplesheet csv.
        array_type [default: autodetect]
            27k, 450k, EPIC, EPIC+
            If omitted, this will autodetect it.
        export [default: False]
            if True, exports a CSV of the processed data for each idat file in sample.
        betas
            if True, saves a pickle (beta_values.pkl) of beta values for all samples
        m_value
            if True, saves a pickle (m_values.pkl) of beta values for all samples
        Note on meth/unmeth:
            if either betas or m_value is True, this will also save two additional files:
            'meth_values.pkl' and 'unmeth_values.pkl' with the same dataframe structure,
            representing raw, uncorrected meth probe intensities for all samples. These are useful
            in some methylcheck functions and load/produce results 100X faster than loading from
            processed CSV output.
        manifest_filepath [optional]
            if you want to provide a custom manifest, provide the path. Otherwise, it will download
            the appropriate one for you.
        sample_sheet_filepath [optional]
            it will autodetect if ommitted.
        sample_name [optional, list]
            if you don't want to process all samples, you can specify individual as a list.
            if sample_names are specified, this will not also do batch sizes (large batches must process all samples)
        make_sample_sheet [optional]
            if True, generates a sample sheet from idat files called 'samplesheet.csv', so that processing will work.
            From CLI pass in "--no_sample_sheet" to trigger sample sheet auto-generation.
        batch_size [optional]
            if set to any integer, samples will be processed and saved in batches no greater than
            the specified batch size. This will yield multiple output files in the format of
            "beta_values_1.pkl ... beta_values_N.pkl".
        save_uncorrected [optional]
            if True, adds two additional columns to the processed.csv per sample (meth and unmeth).
            does not apply noob correction to these values.
        save_control [optional]
            if True, adds all Control and SnpI type probe values to a separate pickled dataframe,
            with probes in rows and sample_name in the first column.
            These non-CpG probe names are excluded from processed data and must be stored separately.
        bit [optional]
            Change the processed beta or m_value data_type from float64 to float16 or float32.
            This will make files smaller, often with no loss in precision, if it works.
            sometimes using float16 will cause an overflow error and files will have "inf" instead of numbers. Use float32 instead.
        poobah [False]
            If specified as True, the pipeline will run Sesame's p-value probe detection method (poobah)
            on samples to remove probes that fail the signal/noise ratio on their fluorescence channels.
            These will appear as NaNs in the resulting dataframes (beta_values.pkl or m_values.pkl).
            All probes, regardless of p-value cutoff, will be retained in CSVs, but there will be a 'poobah_pval'
            column in CSV files that methylcheck.load uses to exclude failed probes upon import at a later step.

    Returns:
        By default, if called as a function, a list of SampleDataContainer objects is returned.

        betas
            if True, will return a single data frame of betavalues instead of a list of SampleDataContainer objects.
            Format is a "wide matrix": columns contain probes and rows contain samples.
        m_value
            if True, will return a single data frame of m_factor values instead of a list of SampleDataContainer objects.
            Format is a "wide matrix": columns contain probes and rows contain samples.

        if batch_size is set to more than 200 samples, nothing is returned but all the files are saved. You can recreate the output by loading the files.

    Processing note:
        The sample_sheet parser will ensure every sample has a unique name and assign one (e.g. Sample1) if missing, or append a number (e.g. _1) if not unique.
        This may cause sample_sheets and processed data in dataframes to not match up. Will fix in future version.
        """
    LOGGER.info('Running pipeline in: %s', data_dir)
    if bit not in ('float64','float32','float16'):
        raise ValueError("Input 'bit' must be one of ('float64','float32','float16') or ommitted.")
    if sample_name:
        LOGGER.info('Sample names: {0}'.format(sample_name))

    if make_sample_sheet:
        create_sample_sheet(data_dir)
    sample_sheet = get_sample_sheet(data_dir, filepath=sample_sheet_filepath)

    samples = sample_sheet.get_samples()
    if sample_sheet.renamed_fields != {}:
        show_fields = []
        for k,v in sample_sheet.renamed_fields.items():
            if v != k:
                show_fields.append(f"{k} --> {v}\n")
            else:
                show_fields.append(f"{k}\n")
        LOGGER.info(f"Found {len(show_fields)} additional fields in sample_sheet:\n{''.join(show_fields)}")

    batches = []
    batch = []
    sample_id_counter = 1
    if batch_size:
        if type(batch_size) != int or batch_size < 1:
            raise ValueError('batch_size must be an integer greater than 0')
        for sample in samples:
            if sample_name and sample.name not in sample_name:
                continue

            # batch uses Sample_Name, so ensure these exist
            if sample.name in (None,''):
                sample.name = f'Sample_{sample_id_counter}'
                sample_id_counter += 1
            # and are unique.
            if Counter((s.name for s in samples)).get(sample.name) > 1:
                sample.name = f'{sample.name}_{sample_id_counter}'
                sample_id_counter += 1

            if len(batch) < batch_size:
                batch.append(sample.name)
            else:
                batches.append(batch)
                batch = []
                batch.append(sample.name)
        batches.append(batch)
    else:
        for sample in samples:
            if sample_name and sample.name not in sample_name:
                continue

            # batch uses Sample_Name, so ensure these exist
            if sample.name in (None,''):
                sample.name = f'Sample_{sample_id_counter}'
                sample_id_counter += 1
            # and are unique.
            if Counter((s.name for s in samples)).get(sample.name) > 1:
                sample.name = f'{sample.name}_{sample_id_counter}'
                sample_id_counter += 1

            batch.append(sample.name)
        batches.append(batch)

    data_containers = [] # returned when this runs in interpreter, and < 200 samples
    # FUTURE memory fix: save each batch_data_containers object to disk as temp, then load and combine at end.
    # 200 samples still uses 4.8GB of memory/disk space (float64)
    for batch_num, batch in enumerate(batches, 1):
        raw_datasets = get_raw_datasets(sample_sheet, sample_name=batch)
        manifest = get_manifest(raw_datasets, array_type, manifest_filepath) # this allows each batch to be a different array type; but not implemented yet. common with older GEO sets.

        batch_data_containers = []
        export_paths = set() # inform CLI user where to look
        for raw_dataset in tqdm(raw_datasets, total=len(raw_datasets), desc="Processing samples"):
            data_container = SampleDataContainer(
                raw_dataset=raw_dataset,
                manifest=manifest,
                retain_uncorrected_probe_intensities=save_uncorrected,
                bit=bit,
                pval=poobah,
            )

            # data_frame['noob'] doesn't exist at this point.
            data_container.process_all()
            batch_data_containers.append(data_container)

            if export:
                output_path = data_container.sample.get_export_filepath()
                data_container.export(output_path)
                export_paths.add(output_path)

        LOGGER.info('[finished SampleDataContainer processing]')

        if betas:
            df = consolidate_values_for_sheet(batch_data_containers, postprocess_func_colname='beta_value', bit=bit, poobah=poobah)
            if not batch_size:
                pkl_name = 'beta_values.pkl'
            else:
                pkl_name = f'beta_values_{batch_num}.pkl'
            if df.shape[1] > df.shape[0]:
                df = df.transpose() # put probes as columns for faster loading.
            pd.to_pickle(df, Path(data_dir,pkl_name))
            LOGGER.info(f"saved {pkl_name}")
        if m_value:
            df = consolidate_values_for_sheet(batch_data_containers, postprocess_func_colname='m_value', bit=bit, poobah=poobah)
            if not batch_size:
                pkl_name = 'm_values.pkl'
            else:
                pkl_name = f'm_values_{batch_num}.pkl'
            if df.shape[1] > df.shape[0]:
                df = df.transpose() # put probes as columns for faster loading.
            pd.to_pickle(df, Path(data_dir,pkl_name))
            LOGGER.info(f"saved {pkl_name}")
        if betas or m_value:
            df = consolidate_values_for_sheet(batch_data_containers, postprocess_func_colname='noob_meth', bit=bit)
            if not batch_size:
                pkl_name = 'noob_meth_values.pkl'
            else:
                pkl_name = f'noob_meth_values_{batch_num}.pkl'
            if df.shape[1] > df.shape[0]:
                df = df.transpose() # put probes as columns for faster loading.
            pd.to_pickle(df, Path(data_dir,pkl_name))
            LOGGER.info(f"saved {pkl_name}")
            # TWO PARTS
            df = consolidate_values_for_sheet(batch_data_containers, postprocess_func_colname='noob_unmeth', bit=bit)
            if not batch_size:
                pkl_name = 'noob_unmeth_values.pkl'
            else:
                pkl_name = f'noob_unmeth_values_{batch_num}.pkl'
            if df.shape[1] > df.shape[0]:
                df = df.transpose() # put probes as columns for faster loading.
            pd.to_pickle(df, Path(data_dir,pkl_name))
            LOGGER.info(f"saved {pkl_name}")

        if (betas or m_value) and save_uncorrected:
            df = consolidate_values_for_sheet(batch_data_containers, postprocess_func_colname='meth', bit=bit)
            if not batch_size:
                pkl_name = 'meth_values.pkl'
            else:
                pkl_name = f'meth_values_{batch_num}.pkl'
            if df.shape[1] > df.shape[0]:
                df = df.transpose() # put probes as columns for faster loading.
            pd.to_pickle(df, Path(data_dir,pkl_name))
            LOGGER.info(f"saved {pkl_name}")
            # TWO PARTS
            df = consolidate_values_for_sheet(batch_data_containers, postprocess_func_colname='unmeth', bit=bit)
            if not batch_size:
                pkl_name = 'unmeth_values.pkl'
            else:
                pkl_name = f'unmeth_values_{batch_num}.pkl'
            if df.shape[1] > df.shape[0]:
                df = df.transpose() # put probes as columns for faster loading.
            pd.to_pickle(df, Path(data_dir,pkl_name))
            LOGGER.info(f"saved {pkl_name}")

        if manifest.array_type == ArrayType.ILLUMINA_MOUSE:
            # save mouse specific probes
            if not batch_size:
                mouse_probe_filename = f'mouse_probes.pkl'
            else:
                mouse_probe_filename = f'mouse_probes_{batch_num}.pkl'
            consolidate_mouse_probes(batch_data_containers, Path(data_dir, mouse_probe_filename))
            LOGGER.info(f"saved {mouse_probe_filename}")

        if export:
            export_path_parents = list(set([str(Path(e).parent) for e in export_paths]))
            LOGGER.info(f"[!] Exported results (csv) to: {export_path_parents}")

        # consolidating data_containers this will break with really large sample sets, so skip here.
        if batch_size and batch_size >= 200:
            continue
        data_containers.extend(batch_data_containers)

    if meta_data_frame == True:
        #sample_sheet.fields is a complete mapping of original and renamed_fields
        cols = list(sample_sheet.fields.values()) + ['Sample_ID']
        meta_frame = pd.DataFrame(columns=cols)
        field_classattr_lookup = {
        'Sentrix_ID': 'sentrix_id',
        'Sentrix_Position': 'sentrix_position',
        'Sample_Group': 'group',
        'Sample_Name': 'name',
        'Sample_Plate': 'plate',
        'Pool_ID': 'pool',
        'Sample_Well': 'well',
        'GSM_ID': 'GSM_ID',
        'Sample_Type': 'type',
        'Sub_Type': 'sub_type',
        'Control': 'is_control',
        }
        # row contains the renamed fields, and pulls in the original data from sample_sheet
        for sample in samples:
            row = {}
            for field in sample_sheet.fields.keys():
                if sample_sheet.fields[field] in field_classattr_lookup:
                    row[ sample_sheet.fields[field] ] = getattr(sample, field_classattr_lookup[sample_sheet.fields[field]] )
                elif field in sample_sheet.renamed_fields:
                    row[ sample_sheet.fields[field] ] = getattr(sample, sample_sheet.renamed_fields[field])
                else:
                    LOGGER.info(f"extra column: {field} ignored")
                #    row[ sample_sheet.fields[field] ] = getattr(sample, field)
            # add the UID that matches m_value/beta value pickles
            #... unless there's a GSM_ID too
            # appears that methylprep m_value and beta files only include ID_Position as column names.
            #if row.get('GSM_ID') != None:
            #    row['Sample_ID'] = f"{row['GSM_ID']}_{row['Sentrix_ID']}_{row['Sentrix_Position']}"
            #else:
            row['Sample_ID'] = f"{row['Sentrix_ID']}_{row['Sentrix_Position']}"
            meta_frame = meta_frame.append(row, ignore_index=True)
        meta_frame_filename = f'sample_sheet_meta_data.pkl'
        meta_frame.to_pickle(Path(data_dir,meta_frame_filename))
        LOGGER.info(f"Exported meta data to {meta_frame_filename}")


    # batch processing done; consolidate and return data. This uses much more memory, but not called if in batch mode.
    if batch_size and batch_size >= 200:
        print("Because the batch size was >200 samples, files are saved but no data objects are returned.")
        if save_control:
            print("Cannot save control probes if batch size >200 samples.")
        return

    if save_control: # only works if single batch mode.
        """ this won't work if batch is >200 samples, because it doesn't get added """
        control_filename = f'control_probes.pkl'
        LOGGER.info(f"Exported control probes to {control_filename}")
        consolidate_control_snp(data_containers, Path(data_dir,control_filename))

    if betas:
        return consolidate_values_for_sheet(data_containers, postprocess_func_colname='beta_value')
    elif m_value:
        return consolidate_values_for_sheet(data_containers, postprocess_func_colname='m_value')
    else:
        return data_containers


class SampleDataContainer():
    """Wrapper that provides easy access to slices of data for a Sample,
    its RawDataset, and the pre-configured MethylationDataset subsets of probes.

    Arguments:
        raw_dataset {RawDataset} -- A sample's RawDataset for a single well on the processed array.
        manifest {Manifest} -- The Manifest for the correlated RawDataset's array type.
        bit (default: float64) -- option to store data as float16 or float32 to save space.
        pval (default: False) -- whether to apply p-value-detection algorithm to remove
            unreliable probes (based on signal/noise ratio of fluoresence)
<<<<<<< HEAD

    Jan 2020: added .snp_(un)methylated property. used in postprocess.consolidate_crontrol_snp()
    Mar 2020: added p-value detection option
=======
            uses the sesame method (pOOBah) based on out of band background levels

    Jan 2020: added .snp_(un)methylated property. used in postprocess.consolidate_crontrol_snp()
    Mar 2020: added p-value detection option
    Mar 2020: added mouse probe post-processing separation
>>>>>>> 69e6ed06
    """

    __data_frame = None

    def __init__(self, raw_dataset, manifest, retain_uncorrected_probe_intensities=False,
<<<<<<< HEAD
                 bit='float32', pval=False):
=======
                 bit='float32', pval=True):
>>>>>>> 69e6ed06
        self.manifest = manifest
        self.pval = pval
        self.raw_dataset = raw_dataset
        self.sample = raw_dataset.sample
        self.retain_uncorrected_probe_intensities=retain_uncorrected_probe_intensities

        self.methylated = MethylationDataset.methylated(raw_dataset, manifest)
        self.unmethylated = MethylationDataset.unmethylated(raw_dataset, manifest)
        self.snp_methylated = MethylationDataset.snp_methylated(raw_dataset, manifest)
        self.snp_unmethylated = MethylationDataset.snp_unmethylated(raw_dataset, manifest)
        # mouse probes are processed within the normals meth/unmeth sets, then split at end of preprocessing step.
        #self.mouse_methylated = MethylationDataset.mouse_methylated(raw_dataset, manifest)
        #self.mouse_unmethylated = MethylationDataset.mouse_unmethylated(raw_dataset, manifest)

        self.oob_controls = raw_dataset.get_oob_controls(manifest)
        self.data_type = bit #(float64, float32, or float16)
        if self.data_type == None:
            self.data_type = 'float32'
        if self.data_type not in ('float64','float32','float16'):
            raise ValueError(f"invalid data_type: {self.data_type} should be one of ('float64','float32','float16')")

    @property
    def fg_green(self):
        return self.raw_dataset.get_fg_values(self.manifest, Channel.GREEN)

    @property
    def fg_red(self):
        return self.raw_dataset.get_fg_values(self.manifest, Channel.RED)

    @property
    def ctrl_green(self):
        return self.raw_dataset.get_fg_controls(self.manifest, Channel.GREEN)

    @property
    def ctrl_red(self):
        return self.raw_dataset.get_fg_controls(self.manifest, Channel.RED)

    @property
    def oob_green(self):
        return self.oob_controls[Channel.GREEN]

    @property
    def oob_red(self):
        return self.oob_controls[Channel.RED]

    def preprocess(self):
        """ combines the methylated and unmethylated columns from the SampleDataContainer. """
        if not self.__data_frame:
            if self.retain_uncorrected_probe_intensities == True:
                uncorrected_meth = self.methylated.data_frame.copy()
                uncorrected_unmeth = self.unmethylated.data_frame.copy()

            if self.pval == True:
<<<<<<< HEAD
                # (self.methylated.data_frame, self.unmethylated.data_frame)
                pval_probes_df = _pval_sesame_preprocess(self)
                # missing: how to merge this df into the data_frame and actually drop probes
                # with pd.merge
                
=======
                pval_probes_df = _pval_sesame_preprocess(self)
                # output: df with one column named 'poobah_pval'
>>>>>>> 69e6ed06

            preprocess_noob(self) # apply corrections: bg subtract, then noob (in preprocess.py)

            methylated = self.methylated.data_frame[['noob']]
            unmethylated = self.unmethylated.data_frame[['noob']]

            self.__data_frame = methylated.join(
                unmethylated,
                lsuffix='_meth',
                rsuffix='_unmeth',
            )

            if self.pval == True:
                self.__data_frame = self.__data_frame.merge(pval_probes_df, how='inner', left_index=True, right_index=True)

            if self.retain_uncorrected_probe_intensities == True:
                self.__data_frame['meth'] = uncorrected_meth['mean_value']
                self.__data_frame['unmeth'] = uncorrected_unmeth['mean_value']

            # reduce to float32 during processing. final output may be 16,32,64 in _postprocess() + export()
            self.__data_frame = self.__data_frame.astype('float32')
            self.__data_frame = self.__data_frame.round(3)

            # here, separate the mouse from normal probes and store mouse separately.
            # normal_probes_mask = (self.manifest.data_frame.index.str.startswith('cg', na=False)) | (self.manifest.data_frame.index.str.startswith('ch', na=False))
            mouse_probes_mask = (self.manifest.data_frame.index.str.startswith('mu', na=False)) | (self.manifest.data_frame.index.str.startswith('rp', na=False))
            mouse_probes = self.manifest.data_frame[mouse_probes_mask]
            mouse_probe_count = mouse_probes.shape[0]
            self.mouse_data_frame = self.__data_frame[self.__data_frame.index.isin(mouse_probes.index)]
            if mouse_probe_count > 0:
                LOGGER.debug(f"{mouse_probe_count} mouse probes ->> {self.mouse_data_frame.shape[0]} in idat")

            # now remove these from normal list. confirmed they appear in the processed.csv if this line is not here.
            self.__data_frame = self.__data_frame[~self.__data_frame.index.isin(mouse_probes.index)]

        return self.__data_frame

    def process_m_value(self, input_dataframe):
        """Calculate M value from methylation data"""
        return self._postprocess(input_dataframe, calculate_m_value, 'm_value')

    def process_beta_value(self, input_dataframe):
        """Calculate Beta value from methylation data"""
        return self._postprocess(input_dataframe, calculate_beta_value, 'beta_value')

    def process_copy_number(self, input_dataframe):
        """Calculate copy number value from methylation data"""
        return self._postprocess(input_dataframe, calculate_copy_number, 'cm_value')

    def process_all(self):
        """Runs all pre and post-processing calculations for the dataset."""
        data_frame = self.preprocess()
        # also creates a self.mouse_data_frame for mouse specific probes with 'noob_meth' and 'noob_unmeth' columns here.
        data_frame = self.process_beta_value(data_frame)
        data_frame = self.process_m_value(data_frame)
        self.__data_frame = data_frame

        if self.manifest.array_type == ArrayType.ILLUMINA_MOUSE:
            self.mouse_data_frame = self.process_beta_value(self.mouse_data_frame)
            self.mouse_data_frame = self.process_m_value(self.mouse_data_frame)
            self.mouse_data_frame = self.process_copy_number(self.mouse_data_frame)

        return data_frame

    def export(self, output_path):
        ensure_directory_exists(output_path)
        # ensure smallest possible csv files
        self.__data_frame = self.__data_frame.round({'noob_meth':0, 'noob_unmeth':0, 'm_value':3, 'beta_value':3, 'meth':0, 'unmeth':0, 'poobah_pval':4})
        try:
            self.__data_frame['noob_meth'] = self.__data_frame['noob_meth'].astype(int, copy=False)
            self.__data_frame['noob_unmeth'] = self.__data_frame['noob_unmeth'].astype(int, copy=False)
        except ValueError as e:
            num_missing = self.__data_frame['noob_unmeth'].isna().sum() + self.__data_frame['noob_meth'].isna().sum()
            LOGGER.warning(f'{output_path} contains {num_missing} missing/infinite NOOB meth/unmeth probe values')
        # these are the raw, uncorrected values
        if 'meth' in self.__data_frame.columns and 'unmeth' in self.__data_frame.columns:
            try:
                self.__data_frame['meth'] = self.__data_frame['meth'].astype(int, copy=False)
                self.__data_frame['unmeth'] = self.__data_frame['unmeth'].astype(int, copy=False)
            except ValueError as e:
                num_missing = self.__data_frame['meth'].isna().sum() + self.__data_frame['unmeth'].isna().sum()
                LOGGER.warning(f'{output_path} contains {num_missing} missing/infinite RAW meth/unmeth probe values')
        self.__data_frame.to_csv(output_path)

    def _postprocess(self, input_dataframe, postprocess_func, header):
        vectorized_func = np.vectorize(postprocess_func)

        input_dataframe[header] = vectorized_func(
            input_dataframe['noob_meth'].values,
            input_dataframe['noob_unmeth'].values,
        )

        if self.data_type != 'float64':
            #np.seterr(over='raise', divide='raise')
            try:
                LOGGER.debug('Converting %s to %s: %s', header, self.data_type, self.raw_dataset.sample)
                input_dataframe[header] = input_dataframe[header].astype(self.data_type)
            except Exception as e:
                LOGGER.warning(f'._postprocess: {e}')
                LOGGER.info('%s failed for %s, using float64 instead: %s', self.data_type, header, self.raw_dataset.sample)
                input_dataframe[header] = input_dataframe[header].astype('float64')

        return input_dataframe<|MERGE_RESOLUTION|>--- conflicted
+++ resolved
@@ -372,27 +372,17 @@
         bit (default: float64) -- option to store data as float16 or float32 to save space.
         pval (default: False) -- whether to apply p-value-detection algorithm to remove
             unreliable probes (based on signal/noise ratio of fluoresence)
-<<<<<<< HEAD
-
-    Jan 2020: added .snp_(un)methylated property. used in postprocess.consolidate_crontrol_snp()
-    Mar 2020: added p-value detection option
-=======
             uses the sesame method (pOOBah) based on out of band background levels
 
     Jan 2020: added .snp_(un)methylated property. used in postprocess.consolidate_crontrol_snp()
     Mar 2020: added p-value detection option
     Mar 2020: added mouse probe post-processing separation
->>>>>>> 69e6ed06
     """
 
     __data_frame = None
 
     def __init__(self, raw_dataset, manifest, retain_uncorrected_probe_intensities=False,
-<<<<<<< HEAD
                  bit='float32', pval=False):
-=======
-                 bit='float32', pval=True):
->>>>>>> 69e6ed06
         self.manifest = manifest
         self.pval = pval
         self.raw_dataset = raw_dataset
@@ -446,16 +436,8 @@
                 uncorrected_unmeth = self.unmethylated.data_frame.copy()
 
             if self.pval == True:
-<<<<<<< HEAD
-                # (self.methylated.data_frame, self.unmethylated.data_frame)
-                pval_probes_df = _pval_sesame_preprocess(self)
-                # missing: how to merge this df into the data_frame and actually drop probes
-                # with pd.merge
-                
-=======
                 pval_probes_df = _pval_sesame_preprocess(self)
                 # output: df with one column named 'poobah_pval'
->>>>>>> 69e6ed06
 
             preprocess_noob(self) # apply corrections: bg subtract, then noob (in preprocess.py)
 
