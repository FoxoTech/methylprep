--- conflicted
+++ resolved
@@ -162,12 +162,9 @@
         manifest_filepath=args.manifest,
         sample_sheet_filepath=args.sample_sheet,
         sample_names=args.sample_name,
-<<<<<<< HEAD
         make_sample_sheet=args.no_sample_sheet
-=======
         betas=args.betas,
         m_value=args.m_value,
->>>>>>> 90f7b849
     )
 
 
