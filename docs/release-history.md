--- conflicted
+++ resolved
@@ -1,11 +1,6 @@
 # Release History
 
-## v1.4.6
-<<<<<<< HEAD
-- pipeline CSV output will now include meth, unmeth, beta, and m-values for all probes, including failed probes.
-    version 1.4.0 to 1.4.5 was replacing these values with NaN if a probe was filtered by the quality_mask.
-    Pickled beta, M-value, noob_meth, noob_unmeth output files will continue to exclude (e.g. show NaN) probes that failed poobah_pval or quality_mask.
-=======
+## v1.4.7
 - mouse manifest updated to conform with illumina Genome Studio / sesame probe naming convention.
   - mouse_probes.pkl now includes different probe types. Previously, if a probe type was 'mu' (multi)
   or 'rp' (repeat) or IlmnID started with 'uk' (unknown?), it was moved to experimental mouse_probes.pkl.
@@ -13,7 +8,11 @@
   Now, all 'Multi' and 'Random' probes are moved and stored in mouse_probes.pkl, about 30,000.
   - mouse manifest has a 'design' column with tons of human-readable notes on different probe origins,
   including analogous EPIC human-mapped probes.
->>>>>>> 4686ccb4
+
+## v1.4.6
+- pipeline CSV output will now include meth, unmeth, beta, and m-values for all probes, including failed probes.
+    version 1.4.0 to 1.4.5 was replacing these values with NaN if a probe was filtered by the quality_mask.
+    Pickled beta, M-value, noob_meth, noob_unmeth output files will continue to exclude (e.g. show NaN) probes that failed poobah_pval or quality_mask.
 
 ## v1.4.5
 - fixed qualityMask for epic+
